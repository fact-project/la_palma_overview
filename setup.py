from distutils.core import setup

description = '''Acquires images of La Palma and stacks them into one image.
Also it can create nightly videos using libav and avconv.
'''

setup(
    name='la_palma_overview',
    version='0.1.3',
    description=description,
    url='https://github.com/fact-project/la_palma_overview.git',
    author='Sebastian Mueller,Maximilian Noethe',
    author_email='sebmuell@phys.ethz.ch',
    license='MIT',
    packages=[
        'la_palma_overview',
    ],
    install_requires=[
        'docopt',
        'scikit-image',
        'requests',
<<<<<<< HEAD
        'smart_fact_crawler==0.6.2',
=======
        'smart_fact_crawler~=0.6.4',
>>>>>>> f016e4ef
        'send2trash',
        'pillow>=5',
    ],
    entry_points={'console_scripts': [
        'la_palma_overview = la_palma_overview.__init__:main',
        'la_palma_overview_video = la_palma_overview.la_palma_overview_video:main',
    ]},
    zip_safe=False,
)<|MERGE_RESOLUTION|>--- conflicted
+++ resolved
@@ -19,11 +19,7 @@
         'docopt',
         'scikit-image',
         'requests',
-<<<<<<< HEAD
-        'smart_fact_crawler==0.6.2',
-=======
         'smart_fact_crawler~=0.6.4',
->>>>>>> f016e4ef
         'send2trash',
         'pillow>=5',
     ],
